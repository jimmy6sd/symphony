--- conflicted
+++ resolved
@@ -1355,15 +1355,10 @@
     }
 
     async renderProjectionLine(chartGroup, xScale, yScale, performance, currentSales, weeksToPerformance, comparisons, availableSingleCapacity) {
-<<<<<<< HEAD
+        const self = this; // For use in D3 callbacks
+
         // Only render projection if we have a target comp and performance is in the future
         if (!comparisons || comparisons.length === 0 || weeksToPerformance <= 0) {
-=======
-        const self = this; // For use in D3 callbacks
-
-        // Only render projection if we have a target comp and we're not at performance date
-        if (!comparisons || comparisons.length === 0 || weeksToPerformance === 0) {
->>>>>>> 16e52f4e
             return;
         }
 
