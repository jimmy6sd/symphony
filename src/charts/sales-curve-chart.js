class SalesCurveChart {
    constructor(containerId, options = {}) {
        console.log('🔥 SalesCurveChart v2.0 - PERFORMANCECODE FIX LOADED - Oct 24 10:30pm');
        this.containerId = containerId;
        this.data = [];
        this.svg = null;
        this.width = CONFIG.charts.dimensions.defaultWidth;
        this.height = CONFIG.charts.dimensions.defaultHeight;
        this.margin = { top: 50, right: 220, bottom: 75, left: 70 }; // Proper spacing for labels and legend
        this.selectedPerformance = null;
        this.showSelector = options.showSelector !== false; // Default to true unless explicitly false
        this.historicalData = options.historicalData || []; // Store historical snapshots for projection alignment
    }

    async init() {
        console.log('🔄 SalesCurveChart init() called');
        this.data = await dataService.getPerformances();
        console.log('📊 SalesCurveChart received data:', this.data?.length || 0, 'performances');
        if (this.data && this.data.length > 0) {
            console.log('📊 First performance:', this.data[0]);
            this.render();
        } else {
            console.warn('⚠️ SalesCurveChart: No data available for rendering');
        }
    }

    async render() {
        // Safety check for data availability
        if (!this.data || !Array.isArray(this.data) || this.data.length === 0) {
            console.warn('⚠️ SalesCurveChart render: No data available');
            return;
        }

        const container = d3.select(`#${this.containerId}`);
        container.select("svg").remove();

        // Get container dimensions dynamically
        const containerElement = container.node();
        const containerRect = containerElement.getBoundingClientRect();
        this.width = Math.max(800, containerRect.width - 16); // Account for reduced padding
        this.height = Math.max(350, containerRect.height - 16); // Account for reduced padding, smaller min height

        const innerWidth = this.width - this.margin.left - this.margin.right;
        const innerHeight = this.height - this.margin.top - this.margin.bottom;

        this.svg = container
            .append("svg")
            .attr("width", this.width)
            .attr("height", this.height);

        const g = this.svg
            .append("g")
            .attr("transform", `translate(${this.margin.left},${this.margin.top})`);

        // Add performance selector (only if showSelector is true)
        if (this.showSelector) {
            this.addPerformanceSelector(container);
        }

        // Default to first performance
        if (!this.selectedPerformance && this.data.length > 0) {
            this.selectedPerformance = this.data[0].id;
        }

        await this.renderSalesCurve(g, innerWidth, innerHeight);
    }

    addPerformanceSelector(container) {
        const selectorDiv = container
            .insert("div", ":first-child")
            .style("margin-bottom", "15px");

        selectorDiv.append("label")
            .text("Select Performance: ")
            .style("margin-right", "10px")
            .style("font-weight", "bold");

        const select = selectorDiv
            .append("select")
            .style("padding", "5px")
            .style("font-size", "14px")
            .on("change", async (event) => {
                this.selectedPerformance = event.target.value;
                await this.renderSalesCurve(
                    this.svg.select("g"),
                    this.width - this.margin.left - this.margin.right,
                    this.height - this.margin.top - this.margin.bottom
                );
            });

        select.selectAll("option")
            .data(this.data)
            .enter()
            .append("option")
            .attr("value", d => d.id)
            .text(d => `${d.title} (${d.date})`);

        if (this.selectedPerformance) {
            select.property("value", this.selectedPerformance);
        }
    }

    async renderSalesCurve(g, innerWidth, innerHeight) {
        // Clear previous chart
        g.selectAll(".sales-curve-content").remove();

        const chartGroup = g.append("g").attr("class", "sales-curve-content");

        // Safety check for data availability
        if (!this.data || !Array.isArray(this.data) || this.data.length === 0) {
            console.warn('⚠️ SalesCurveChart render: No data available');
            return;
        }

        const performance = this.data.find(d => d.id === this.selectedPerformance);
        if (!performance) {
            console.warn('⚠️ SalesCurveChart render: No performance found with id:', this.selectedPerformance);
            return;
        }

        // Calculate current SINGLE TICKET sales (actual data point)
        // We only track single ticket progression, not subscriptions
        const currentSales = performance.singleTicketsSold || 0;
        const subscriptionSales = performance.subscriptionTicketsSold || 0;

        // Calculate weeks from today to performance
        const today = new Date();
        const performanceDate = new Date(performance.date);
        const weeksToPerformance = Math.max(1, Math.ceil((performanceDate - today) / (7 * 24 * 60 * 60 * 1000)));

        console.log('📊 Single ticket sales:', currentSales, 'Subscription sales:', subscriptionSales, 'Weeks to performance:', weeksToPerformance);

        // Calculate maxWeeks dynamically based on comparisons
        // Use performanceCode (Tessitura code) for comp lookups, fallback to performanceId
        console.log('🔍 DEBUG: performance.performanceCode =', performance.performanceCode);
        console.log('🔍 DEBUG: performance.performanceId =', performance.performanceId);
        const performanceCode = performance.performanceCode || performance.performanceId;
        console.log('📊 Looking up comps for:', performanceCode, '(type:', typeof performanceCode, ')');
        const comparisons = await window.dataService.getPerformanceComparisons(performanceCode);
        console.log('🔍 DEBUG: Fetched comparisons:', comparisons);
        if (comparisons && comparisons.length > 0) {
            comparisons.forEach(c => console.log('   📊 Comp:', c.comparison_name, '| is_target:', c.is_target, '| color:', c.line_color, '| style:', c.line_style));
        }
        const maxComparisonWeeks = comparisons && comparisons.length > 0
            ? Math.max(...comparisons.map(c => c.weeksArray.length))
            : 0;
        const maxWeeks = Math.max(10, maxComparisonWeeks); // Minimum 10 weeks, extend if comparisons need more

        // Debug capacity issue
        console.log('📊 Performance capacity:', performance.capacity);
        console.log('📊 Performance data:', performance);

        // Ensure we have a valid capacity
        const capacity = performance.capacity && performance.capacity > 0 ? performance.capacity : 2000;
        const maxSales = Math.max(
            capacity,
            currentSales,
            100  // minimum scale
        );

        console.log('📊 Using capacity:', capacity, 'Max sales for scale:', maxSales);
        console.log('📊 Current sales:', currentSales, 'at week:', weeksToPerformance);

        // Scales (flip x-axis so week 10 is on left, week 0 on right)
        const xScale = d3.scaleLinear()
            .domain([maxWeeks, 0])
            .range([0, innerWidth]);

        const yScale = d3.scaleLinear()
            .domain([0, maxSales])
            .range([innerHeight, 0]);

        // Store scales for use by overlayHistoricalData
        this.xScale = xScale;
        this.yScale = yScale;
        this.maxWeeks = maxWeeks;
        this.maxSales = maxSales;

        // Generate on-track line data based on historic progression
        const onTrackData = this.generateOnTrackLine(performance, maxWeeks, capacity);
        console.log('📊 Target line data:', onTrackData.filter(d => d.hasTarget));

        // Line generator for expected sales only
        // (No actual line since we only have one data point)

        const expectedLine = d3.line()
            .x(d => xScale(d.week))
            .y(d => yScale(d.expectedCumulative))
            .curve(d3.curveMonotoneX)
            .defined(d => d.hasTarget && d.expectedCumulative !== null); // Only draw where we have target data

        // Add subtle grid lines FIRST (so they're in the back)
        chartGroup.append("g")
            .attr("class", "grid")
            .attr("transform", `translate(0,${innerHeight})`)
            .call(d3.axisBottom(xScale)
                .tickSize(-innerHeight)
                .tickFormat("")
            )
            .selectAll("line")
            .style("stroke", "#f0f0f0")
            .style("stroke-width", 0.5);

        chartGroup.append("g")
            .attr("class", "grid")
            .call(d3.axisLeft(yScale)
                .tickSize(-innerWidth)
                .tickFormat("")
            )
            .selectAll("line")
            .style("stroke", "#f0f0f0")
            .style("stroke-width", 0.5);

        // Draw capacity reference line
        chartGroup.append("line")
            .attr("x1", 0)
            .attr("x2", innerWidth)
            .attr("y1", yScale(capacity))
            .attr("y2", yScale(capacity))
            .attr("stroke", "#ccc")
            .attr("stroke-width", 2);

        // Draw available single tickets line (capacity minus subscriptions)
        const subscriptionSeats = performance.subscriptionTicketsSold || 0;
        const availableSingleCapacity = capacity - subscriptionSeats;
        chartGroup.append("line")
            .attr("x1", 0)
            .attr("x2", innerWidth)
            .attr("y1", yScale(availableSingleCapacity))
            .attr("y2", yScale(availableSingleCapacity))
            .attr("stroke", "#9b59b6")  // Purple
            .attr("stroke-width", 2);

        // Position labels to naturally avoid collisions
        const capacityY = yScale(capacity);
        const availableY = yScale(availableSingleCapacity);

        // Total Capacity label - ABOVE its line, left-aligned
        chartGroup.append("text")
            .attr("x", 5)
            .attr("y", capacityY - 5)
            .attr("text-anchor", "start")
            .attr("fill", "#999")
            .attr("font-size", "12px")
            .attr("font-weight", "600")
            .text(`Total Capacity (${capacity.toLocaleString()})`);

        // Available Single Tickets label - BELOW its line, left-aligned
        chartGroup.append("text")
            .attr("x", 5)
            .attr("y", availableY + 15)
            .attr("text-anchor", "start")
            .attr("fill", "#9b59b6")
            .attr("font-size", "12px")
            .attr("font-weight", "600")
            .text(`Available Single Tickets (${availableSingleCapacity.toLocaleString()})`);

        // REMOVED: Green target sales line - now using historical comp lines instead
        // The target comp is marked with is_target flag and shown with thick orange line

        // REMOVED: Current sales point (red dot) - no longer needed

        // REMOVED: Target line data points - now using historical comp data points instead

        // X-axis
        const xAxis = chartGroup.append("g")
            .attr("transform", `translate(0,${innerHeight})`)
            .call(d3.axisBottom(xScale).tickFormat(d => d === 0 ? 'Performance' : `${d}w before`));

        // Style x-axis tick labels
        xAxis.selectAll("text")
            .style("text-anchor", "end")
            .style("font-size", "11px")
            .style("fill", "#666")
            .attr("dx", "-.5em")
            .attr("dy", ".3em")
            .attr("transform", "rotate(-35)");

        // Style x-axis line and ticks
        xAxis.select(".domain")
            .style("stroke", "#e0e0e0");
        xAxis.selectAll(".tick line")
            .style("stroke", "#e0e0e0");

        // Y-axis
        const yAxis = chartGroup.append("g")
            .call(d3.axisLeft(yScale));

        // Style y-axis
        yAxis.selectAll("text")
            .style("font-size", "11px")
            .style("fill", "#666");
        yAxis.select(".domain")
            .style("stroke", "#e0e0e0");
        yAxis.selectAll(".tick line")
            .style("stroke", "#e0e0e0");

        // X-axis label
        chartGroup.append("text")
            .attr("transform", `translate(${innerWidth / 2}, ${innerHeight + this.margin.bottom - 15})`)
            .style("text-anchor", "middle")
            .style("font-weight", "500")
            .style("font-size", "12px")
            .style("fill", "#666")
            .text("Weeks Before Performance");

        // Y-axis label
        chartGroup.append("text")
            .attr("transform", "rotate(-90)")
            .attr("y", 0 - this.margin.left + 20)
            .attr("x", 0 - (innerHeight / 2))
            .attr("dy", "1em")
            .style("text-anchor", "middle")
            .style("font-weight", "500")
            .style("font-size", "12px")
            .style("fill", "#666")
            .text("Cumulative Tickets Sold");

        // Add performance tracking status
        await this.addTrackingStatus(chartGroup, performance, innerWidth);

        // Add legend FIRST (before comparison lines so they can update it)
        this.addLegend(chartGroup, innerWidth);

        // Render comparison lines (will update the legend)
        this.renderComparisonLines(chartGroup, xScale, yScale, performance);

        // Render projected sales line (capped at available single tickets)
        await this.renderProjectionLine(chartGroup, xScale, yScale, performance, currentSales, weeksToPerformance, comparisons, availableSingleCapacity);

        // Add tooltips for the single current sales point
        this.addTooltips(currentSales, weeksToPerformance, onTrackData, performance);
    }

    generateOnTrackLine(performance, maxWeeks, capacity = null) {
        const useCapacity = capacity || performance.capacity || 2000;

        // NEW LOGIC: Calculate target based on available single tickets ONLY
        // The target line shows the progression toward selling 85% of available single tickets
        const subscriptionSeats = performance.subscriptionTicketsSold || 0;
        const availableSingleTickets = useCapacity - subscriptionSeats;
        const singleTicketTarget = Math.floor(availableSingleTickets * (performance.occupancyGoal / 100));

        // Target sales = ONLY single ticket target (not including subscriptions)
        // This shows the sales curve for single tickets only
        const targetSales = singleTicketTarget;

        const progression = CONFIG.salesCurve.historicSalesProgression;

        console.log('🎯 Target generation (SINGLE TICKET TARGET):');
        console.log('   Total Capacity:', useCapacity);
        console.log('   Subscription Sold:', subscriptionSeats);
        console.log('   Available Single Tickets:', availableSingleTickets);
        console.log('   Single Ticket Target (85%):', singleTicketTarget);
        console.log('   Target line shows:', targetSales, '(single tickets only)');
        console.log('   Occupancy goal:', performance.occupancyGoal + '%');

        const onTrackData = [];

        // Generate target line from 6 weeks out to performance date (week 0)
        // First add week 0 (performance date)
        const week0Percentage = this.getHistoricPercentageAtWeek(0, progression);
        const week0Cumulative = Math.floor(targetSales * (week0Percentage / 100));
        console.log(`   Week 0 (performance): ${week0Percentage}% = ${week0Cumulative} tickets`);

        for (let week = 1; week <= maxWeeks; week++) {
            if (week <= 6) {
                // Use historic progression for weeks 1-6
                const expectedPercentage = this.getHistoricPercentageAtWeek(week, progression);
                const expectedCumulative = Math.floor(targetSales * (expectedPercentage / 100));

                console.log(`   Week ${week}: ${expectedPercentage}% = ${expectedCumulative} tickets`);

                onTrackData.push({
                    week: week,
                    expectedCumulative: expectedCumulative,
                    expectedPercentage: expectedPercentage,
                    hasTarget: true  // Flag to indicate this point has target data
                });
            } else {
                // No target line for weeks 7-10, but maintain data structure
                onTrackData.push({
                    week: week,
                    expectedCumulative: null,
                    expectedPercentage: null,
                    hasTarget: false
                });
            }
        }

        // Add week 0 data point at the end for proper line drawing
        onTrackData.unshift({
            week: 0,
            expectedCumulative: week0Cumulative,
            expectedPercentage: week0Percentage,
            hasTarget: true
        });

        return onTrackData;
    }

    getExpectedPercentageAtWeek(week, progression) {
        if (!progression || !Array.isArray(progression)) {
            return 0;
        }
        const dataPoint = progression.find(point => point.week === week);
        if (dataPoint) {
            return dataPoint.percentage;
        }

        // Interpolate if exact week not found
        const lowerPoint = progression.filter(point => point.week < week).pop();
        const upperPoint = progression.find(point => point.week > week);

        if (!lowerPoint) return progression[0].percentage;
        if (!upperPoint) return progression[progression.length - 1].percentage;

        const ratio = (week - lowerPoint.week) / (upperPoint.week - lowerPoint.week);
        return lowerPoint.percentage + ratio * (upperPoint.percentage - lowerPoint.percentage);
    }

    getHistoricPercentageAtWeek(week, progression) {
        if (!progression || !Array.isArray(progression)) {
            return 0;
        }

        // Historic progression has weeks 6, 5, 4, 3, 2, 1, 0
        // Find the exact match first
        const dataPoint = progression.find(point => point.week === week);
        if (dataPoint) {
            return dataPoint.percentage;
        }

        // Interpolate if exact week not found
        const lowerPoint = progression.filter(point => point.week < week).pop();
        const upperPoint = progression.find(point => point.week > week);

        if (!lowerPoint) return progression[progression.length - 1].percentage; // lowest week
        if (!upperPoint) return progression[0].percentage; // highest week

        const ratio = (week - lowerPoint.week) / (upperPoint.week - lowerPoint.week);
        return lowerPoint.percentage + ratio * (upperPoint.percentage - lowerPoint.percentage);
    }

    async addTrackingStatus(chartGroup, performance, innerWidth) {
        // Track ONLY single ticket sales vs target historical comp
        const singleTicketsSold = performance.singleTicketsSold || 0;

        const today = new Date();
        const performanceDate = new Date(performance.date);
        const weeksToPerformance = Math.max(1, Math.ceil((performanceDate - today) / (7 * 24 * 60 * 60 * 1000)));

        // Get target comp data
        const performanceCode = performance.performanceCode || performance.performanceId;
        const comparisons = await window.dataService.getPerformanceComparisons(performanceCode);
        const targetComp = comparisons?.find(c => c.is_target === true);

        if (!targetComp || !targetComp.weeksArray) return; // No target comp set

        const numWeeks = targetComp.weeksArray.length;

        // Use historical snapshot data if available (same as renderProjectionLine)
        let actualWeek, actualSales;
        if (this.historicalData && this.historicalData.length > 0) {
            const parseDate = d3.timeParse('%Y-%m-%d');
            const historicalPoints = this.historicalData.map(snapshot => {
                const snapshotDate = parseDate(snapshot.snapshot_date);
                const daysOut = (performanceDate - snapshotDate) / (24 * 60 * 60 * 1000);
                const exactWeeksOut = daysOut / 7;
                return {
                    week: Math.max(0, exactWeeksOut),
                    tickets: snapshot.single_tickets_sold || 0
                };
            }).filter(d => d.week >= 0 && d.week <= 10)
              .sort((a, b) => b.week - a.week);

            if (historicalPoints.length > 0) {
                const lastPoint = historicalPoints[historicalPoints.length - 1];
                actualWeek = lastPoint.week;
                actualSales = lastPoint.tickets;
            } else {
                actualWeek = weeksToPerformance;
                actualSales = singleTicketsSold;
            }
        } else {
            actualWeek = weeksToPerformance;
            actualSales = singleTicketsSold;
        }

        // Calculate target comp value at actual week using interpolation
        const lowerWeek = Math.floor(actualWeek);
        const upperWeek = Math.ceil(actualWeek);
        const lowerWeekIndex = numWeeks - 1 - lowerWeek;
        const upperWeekIndex = numWeeks - 1 - upperWeek;

        if (lowerWeekIndex < 0 || upperWeekIndex >= numWeeks) return; // Week out of range

        let targetCompSales;
        if (lowerWeek === upperWeek) {
            targetCompSales = targetComp.weeksArray[lowerWeekIndex];
        } else {
            const lowerValue = targetComp.weeksArray[lowerWeekIndex];
            const upperValue = targetComp.weeksArray[upperWeekIndex];
            const fraction = actualWeek - lowerWeek;
            targetCompSales = lowerValue + (upperValue - lowerValue) * fraction;
        }

        // Calculate variance based on actual sales from snapshot vs target comp
        const variance = actualSales - targetCompSales;
        const variancePercentage = ((variance / targetCompSales) * 100).toFixed(1);

        let status = "On Track";
        let statusColor = targetComp.line_color || "#f97316";
        let badgeColor = "rgba(255, 255, 255, 0.2)"; // Default semi-transparent white

        if (variance < -targetCompSales * 0.1) {
            status = "Behind";
            statusColor = "#d62728";
            badgeColor = "#ef4444"; // Beautiful red
        } else if (variance > targetCompSales * 0.1) {
            status = "Ahead";
            statusColor = "#2ca02c";
            badgeColor = "#10b981"; // Beautiful green
        } else {
            // On Track - use a nice yellow/amber
            badgeColor = "#f59e0b"; // Beautiful amber
        }

        // Calculate current and projected metrics
        const capacity = performance.capacity || 0;
        const currentSingleRevenue = performance.singleTicketRevenue || 0;

        // Calculate projected final metrics
        const targetCompFinal = targetComp.weeksArray[numWeeks - 1];
        const subscriptionSeats = performance.subscriptionTicketsSold || 0;
        const availableSingleCapacity = capacity - subscriptionSeats;
        const projectedFinal = Math.round(Math.min(targetCompFinal + variance, availableSingleCapacity)); // Cap at available singles and round to whole tickets
        const avgTicketPrice = singleTicketsSold > 0 ? currentSingleRevenue / singleTicketsSold : 0;
        const projectedRevenue = Math.round(projectedFinal * avgTicketPrice);

        const statusGroup = chartGroup.append("g")
            .attr("transform", `translate(${innerWidth + 20}, 10)`);

        // Beautiful gradient background
        const gradient = chartGroup.append("defs")
            .append("linearGradient")
            .attr("id", "metricsGradient")
            .attr("x1", "0%")
            .attr("y1", "0%")
            .attr("x2", "0%")
            .attr("y2", "100%");

        gradient.append("stop")
            .attr("offset", "0%")
            .attr("stop-color", "#667eea")
            .attr("stop-opacity", 1);

        gradient.append("stop")
            .attr("offset", "100%")
            .attr("stop-color", "#764ba2")
            .attr("stop-opacity", 1);

        // Main box with gradient
        statusGroup.append("rect")
            .attr("width", 180)
            .attr("height", 200)
            .attr("fill", "url(#metricsGradient)")
            .attr("rx", 8)
            .attr("filter", "drop-shadow(0 2px 8px rgba(102, 126, 234, 0.3))");

        // Header
        statusGroup.append("text")
            .attr("x", 90)
            .attr("y", 18)
            .attr("text-anchor", "middle")
            .attr("font-size", "13px")
            .attr("font-weight", "600")
            .attr("fill", "white")
            .text("📊 Tracking Status");

        // Status badge with GYR color coding
        statusGroup.append("rect")
            .attr("x", 25)
            .attr("y", 25)
            .attr("width", 130)
            .attr("height", 22)
            .attr("fill", badgeColor)
            .attr("rx", 11)
            .attr("opacity", 0.9);

        statusGroup.append("text")
            .attr("x", 90)
            .attr("y", 40)
            .attr("text-anchor", "middle")
            .attr("font-size", "12px")
            .attr("font-weight", "bold")
            .attr("fill", "white")
            .text(`${status} ${variance > 0 ? '+' : ''}${Math.round(variance).toLocaleString()}`);

        // Current section
        statusGroup.append("text")
            .attr("x", 90)
            .attr("y", 62)
            .attr("text-anchor", "middle")
            .attr("font-size", "10px")
            .attr("font-weight", "600")
            .attr("fill", "rgba(255, 255, 255, 0.7)")
            .text("CURRENT");

        statusGroup.append("text")
            .attr("x", 90)
            .attr("y", 80)
            .attr("text-anchor", "middle")
            .attr("font-size", "18px")
            .attr("font-weight", "700")
            .attr("fill", "white")
            .text(singleTicketsSold.toLocaleString());

        statusGroup.append("text")
            .attr("x", 90)
            .attr("y", 96)
            .attr("text-anchor", "middle")
            .attr("font-size", "10px")
            .attr("fill", "rgba(255, 255, 255, 0.8)")
            .text(`$${(currentSingleRevenue / 1000).toFixed(0)}k`);

        // Divider line
        statusGroup.append("line")
            .attr("x1", 30)
            .attr("x2", 150)
            .attr("y1", 110)
            .attr("y2", 110)
            .attr("stroke", "rgba(255, 255, 255, 0.3)")
            .attr("stroke-width", 1);

        // Projected section
        statusGroup.append("text")
            .attr("x", 90)
            .attr("y", 126)
            .attr("text-anchor", "middle")
            .attr("font-size", "10px")
            .attr("font-weight", "600")
            .attr("fill", "rgba(255, 255, 255, 0.7)")
            .text("PROJECTED FINAL");

        statusGroup.append("text")
            .attr("x", 90)
            .attr("y", 144)
            .attr("text-anchor", "middle")
            .attr("font-size", "18px")
            .attr("font-weight", "700")
            .attr("fill", "white")
            .text(projectedFinal.toLocaleString());

        statusGroup.append("text")
            .attr("x", 90)
            .attr("y", 160)
            .attr("text-anchor", "middle")
            .attr("font-size", "10px")
            .attr("fill", "rgba(255, 255, 255, 0.8)")
            .text(`$${(projectedRevenue / 1000).toFixed(0)}k`);

        // Projection basis note
        statusGroup.append("text")
            .attr("x", 90)
            .attr("y", 180)
            .attr("text-anchor", "middle")
            .attr("font-size", "8px")
            .attr("font-style", "italic")
            .attr("fill", "rgba(255, 255, 255, 0.6)")
            .text(`Based on ${targetComp.comparison_name}`)
            .each(function() {
                const text = d3.select(this);
                const textLength = this.getComputedTextLength();
                if (textLength > 160) {
                    text.text(text.text().substring(0, 20) + "...");
                }
            });
    }

    addLegend(chartGroup, innerWidth) {
        const legend = chartGroup.append("g")
            .attr("class", "chart-legend")
            .attr("transform", `translate(${innerWidth + 20}, 230)`);

        const legendItems = [
            { label: "Actual Ticket Sales", color: "#3498db", style: "solid", lineWidth: 3 },
            { label: "Available Single Tickets", color: "#9b59b6", style: "solid" },
            { label: "Total Capacity", color: "#ccc", style: "solid" }
        ];

        legendItems.forEach((item, i) => {
            const legendRow = legend.append("g")
                .attr("transform", `translate(0, ${i * 20})`);

            legendRow.append("line")
                .attr("x1", 0)
                .attr("x2", 20)
                .attr("y1", 10)
                .attr("y2", 10)
                .attr("stroke", item.color)
                .attr("stroke-width", item.lineWidth || 3)
                .attr("stroke-dasharray", item.style === "dashed" ? "5,3" : "none");

            legendRow.append("text")
                .attr("x", 25)
                .attr("y", 14)
                .style("font-size", "12px")
                .text(item.label);
        });
    }

    addTooltips(currentSales, weeksToPerformance, expectedData, performance) {
        const tooltip = d3.select("body")
            .append("div")
            .attr("class", "sales-curve-tooltip")
            .style("position", "absolute")
            .style("visibility", "hidden")
            .style("background", "rgba(0, 0, 0, 0.8)")
            .style("color", "white")
            .style("padding", "10px")
            .style("border-radius", "5px")
            .style("font-size", "12px")
            .style("z-index", "1001")
            .style("pointer-events", "none");

        // Tooltip for current sales point
        this.svg.selectAll(".current-sales-point")
            .on("mouseover", function(event) {
                const capacityPercent = performance.capacity ? ((currentSales / performance.capacity) * 100).toFixed(1) : 'N/A';

                // Calculate ATP and revenue
                const totalRevenue = performance.totalRevenue || performance.total_revenue || 0;
                const totalTickets = (performance.singleTicketsSold || performance.single_tickets_sold || 0) +
                                    (performance.subscriptionTicketsSold || performance.subscription_tickets_sold || 0);
                const atp = totalTickets > 0 ? totalRevenue / totalTickets : 0;
                const currentRevenue = currentSales * atp;

                let atpLine = '';
                if (atp > 0) {
                    atpLine = `ATP: $${atp.toFixed(2)}<br/>Revenue: $${currentRevenue.toLocaleString(undefined, {minimumFractionDigits: 0, maximumFractionDigits: 0})}<br/>`;
                }

                tooltip.html(`
                    <strong>Current Sales (${weeksToPerformance} weeks before)</strong><br/>
                    Actual: ${currentSales.toLocaleString()} tickets<br/>
                    Capacity: ${capacityPercent}%<br/>
                    ${atpLine}<em>Compare to historical comp lines below</em>
                `);
                return tooltip.style("visibility", "visible");
            })
            .on("mousemove", function(event) {
                return tooltip
                    .style("top", (event.pageY - 10) + "px")
                    .style("left", (event.pageX + 10) + "px");
            })
            .on("mouseout", function() {
                return tooltip.style("visibility", "hidden");
            });

        // REMOVED: Tooltip for target line points - using historical comp tooltips instead
    }

    async renderComparisonLines(chartGroup, xScale, yScale, performance) {
        // Fetch comparisons for this performance
        // Use performanceCode (Tessitura code) for comp lookups
        const performanceCode = performance.performanceCode || performance.performanceId;
        const comparisons = await window.dataService.getPerformanceComparisons(performanceCode);

        if (!comparisons || comparisons.length === 0) {
            return; // No comparisons to render
        }

        // Calculate max weeks from comparisons to potentially extend x-axis
        const maxComparisonWeeks = Math.max(...comparisons.map(c => c.weeksArray.length));

        // Render each comparison line
        comparisons.forEach(comparison => {
            this.renderSingleComparison(chartGroup, xScale, yScale, comparison);
        });

        // Update legend to include comparisons
        this.updateLegendWithComparisons(chartGroup, comparisons);
    }

    renderSingleComparison(chartGroup, xScale, yScale, comparison) {
        // Parse CSV data
        // Input format: "10,20,30,40,50,60,70,80,90"
        // First value (10) = farthest week out
        // Last value (90) = performance day (week 0)
        const weeksArray = [...comparison.weeksArray]; // Make a copy to avoid mutating original
        const numWeeks = weeksArray.length;

        // Create data points
        const comparisonData = [];

        // Map array: first value = week (N-1), last value = week 0
        for (let i = 0; i < numWeeks; i++) {
            comparisonData.push({
                week: numWeeks - 1 - i, // First iteration: week N-1, last iteration: week 0
                sales: weeksArray[i]
            });
        }

        // Line generator
        const line = d3.line()
            .x(d => xScale(d.week))
            .y(d => yScale(d.sales))
            .curve(d3.curveMonotoneX);

        // Determine styling based on is_target flag
        const isTarget = comparison.is_target === true;
        console.log('🎨 Styling comp:', comparison.comparison_name, '| is_target:', comparison.is_target, '| isTarget:', isTarget);
        const strokeWidth = isTarget ? 3 : 2.5;  // Target comp stroke width (thinner)
        const strokeDasharray = isTarget ? 'none' : this.getStrokeDashArray(comparison.line_style);
        const opacity = isTarget ? 1.0 : 0.7;  // Make others more transparent
        console.log('   strokeWidth:', strokeWidth, '| dasharray:', strokeDasharray, '| opacity:', opacity);

        // Draw comparison line
        chartGroup.append("path")
            .datum(comparisonData)
            .attr("class", `comparison-line comparison-${comparison.comparison_id} ${isTarget ? 'target-comp' : ''}`)
            .attr("d", line)
            .attr("fill", "none")
            .attr("stroke", comparison.line_color)
            .attr("stroke-width", strokeWidth)
            .attr("stroke-dasharray", strokeDasharray)
            .attr("stroke-linecap", "round")
            .attr("stroke-linejoin", "round")
            .attr("opacity", opacity)
            .style("filter", `drop-shadow(0 1px 2px ${comparison.line_color}40)`);

        // Add data points for comparison line
        chartGroup.selectAll(`.comparison-point-${comparison.comparison_id}`)
            .data(comparisonData)
            .enter()
            .append("circle")
            .attr("class", `comparison-point comparison-point-${comparison.comparison_id}`)
            .attr("cx", d => xScale(d.week))
            .attr("cy", d => yScale(d.sales))
            .attr("r", 3.5)  // Larger points
            .attr("fill", comparison.line_color)
            .attr("stroke", "white")
            .attr("stroke-width", 1.5)
            .attr("opacity", 0.7)
            .style("cursor", "pointer")
            .on("mouseover", function(event, d) {
                d3.select(this)
                    .transition()
                    .duration(200)
                    .attr("r", 5.5)  // Larger hover
                    .attr("opacity", 1);

                // Show tooltip
                const tooltip = d3.select(".sales-curve-tooltip");
                if (tooltip.empty()) return;

                const weekLabel = d.week === 0 ? 'Performance Day' : `${d.week} week${d.week > 1 ? 's' : ''} before`;
                const targetBadge = comparison.is_target ? '<span style="color: gold; font-weight: bold;">★ TARGET COMP</span><br/>' : '';

                // Calculate occupancy % if capacity is available
                let occupancyLine = '';
                if (comparison.capacity && comparison.capacity > 0) {
                    const occupancy = ((d.sales / comparison.capacity) * 100).toFixed(1);
                    occupancyLine = `Occupancy: ${occupancy}%<br/>`;
                }

                // Calculate revenue and show ATP if available
                let atpLine = '';
                let revenueLine = '';
                if (comparison.atp && comparison.atp > 0) {
                    atpLine = `Blended ATP: $${comparison.atp.toFixed(2)}<br/>`;
                    const revenue = d.sales * comparison.atp;
                    revenueLine = `Revenue: $${revenue.toLocaleString()}<br/>`;
                }

                // Build tooltip with metadata
                let metadataSection = '';
                if (occupancyLine || atpLine || revenueLine) {
                    metadataSection = `<br/><em style="font-size: 10px; color: #ccc;">Comp Metadata:</em><br/>${occupancyLine}${atpLine}${revenueLine}`;
                }

                tooltip.html(`
                    ${targetBadge}
                    <strong>${comparison.comparison_name}</strong><br/>
                    ${weekLabel}<br/>
                    Target: ${d.sales.toLocaleString()} tickets${metadataSection}
                `);
                tooltip.style("visibility", "visible");
            })
            .on("mousemove", function(event) {
                const tooltip = d3.select(".sales-curve-tooltip");
                tooltip
                    .style("top", (event.pageY - 10) + "px")
                    .style("left", (event.pageX + 10) + "px");
            })
            .on("mouseout", function() {
                d3.select(this)
                    .transition()
                    .duration(200)
                    .attr("r", 3.5)  // Match default size
                    .attr("opacity", 0.7);

                const tooltip = d3.select(".sales-curve-tooltip");
                tooltip.style("visibility", "hidden");
            });
    }

    async renderProjectionLine(chartGroup, xScale, yScale, performance, currentSales, weeksToPerformance, comparisons, availableSingleCapacity) {
        // Only render projection if we have a target comp and we're not at performance date
        if (!comparisons || comparisons.length === 0 || weeksToPerformance === 0) {
            return;
        }

        const targetComp = comparisons.find(c => c.is_target === true);
        if (!targetComp || !targetComp.weeksArray) {
            return; // No target comp to project from
        }

        const numWeeks = targetComp.weeksArray.length;

        // Use last historical point if available, otherwise use current calculated values
        let actualWeek, actualSales;

        if (this.historicalData && this.historicalData.length > 0) {
            // Transform historical data EXACTLY the same way as overlayHistoricalData
            const performanceDate = new Date(performance.date);
            const parseDate = d3.timeParse('%Y-%m-%d');

            const historicalPoints = this.historicalData.map(snapshot => {
                const snapshotDate = parseDate(snapshot.snapshot_date);
                const daysOut = (performanceDate - snapshotDate) / (24 * 60 * 60 * 1000);
                const exactWeeksOut = daysOut / 7;
                return {
                    week: Math.max(0, exactWeeksOut),
                    tickets: snapshot.single_tickets_sold || 0,
                    snapshot_date: snapshot.snapshot_date
                };
            }).filter(d => d.week >= 0 && d.week <= 10)
              .sort((a, b) => b.week - a.week); // Sort by week descending (oldest first)

            if (historicalPoints.length > 0) {
                // Get the LAST element (most recent snapshot = smallest week number)
                const lastPoint = historicalPoints[historicalPoints.length - 1];
                actualWeek = lastPoint.week;
                actualSales = lastPoint.tickets;

                console.log('📈 Using historical endpoint for projection:');
                console.log('   Last snapshot date:', lastPoint.snapshot_date);
                console.log('   Exact weeks out:', actualWeek.toFixed(2));
                console.log('   Actual sales from snapshot:', actualSales);
            } else {
                // No valid historical points
                actualWeek = weeksToPerformance;
                actualSales = currentSales;
                console.log('📈 No valid historical points, using calculated values');
            }
        } else {
            // Fallback to calculated values
            actualWeek = weeksToPerformance;
            actualSales = currentSales;
            console.log('📈 No historical data, using calculated values:');
            console.log('   Calculated weeks out:', actualWeek);
            console.log('   Current sales:', actualSales);
        }

        // Calculate target comp value at actualWeek using interpolation for accurate variance
        // This ensures the projection starts exactly on the shifted target comp curve
        const lowerWeek = Math.floor(actualWeek);
        const upperWeek = Math.ceil(actualWeek);
        const lowerWeekIndex = numWeeks - 1 - lowerWeek;
        const upperWeekIndex = numWeeks - 1 - upperWeek;

        // Ensure weeks are within target comp data range
        if (lowerWeekIndex < 0 || upperWeekIndex >= numWeeks) {
            return;
        }

        let targetCompAtActualWeek;
        if (lowerWeek === upperWeek) {
            // actualWeek is an integer, use direct value
            targetCompAtActualWeek = targetComp.weeksArray[lowerWeekIndex];
        } else {
            // Interpolate between the two surrounding weeks
            const lowerValue = targetComp.weeksArray[lowerWeekIndex];
            const upperValue = targetComp.weeksArray[upperWeekIndex];
            const fraction = actualWeek - lowerWeek;
            targetCompAtActualWeek = lowerValue + (upperValue - lowerValue) * fraction;
        }

        // Calculate absolute variance at actual week (using interpolated target comp value)
        const variance = actualSales - targetCompAtActualWeek;

        console.log('   Actual week (interpolated):', actualWeek.toFixed(2));
        console.log('   Target comp at actual week (interpolated):', targetCompAtActualWeek.toFixed(1));
        console.log('   Absolute variance:', variance, 'tickets');
        console.log('   Available single capacity cap:', availableSingleCapacity);

        // Generate projection data from current week to performance date
        const projectionData = [];

        // Start with actual sales point (from historical data or current)
        projectionData.push({
            week: actualWeek,
            projectedSales: actualSales
        });

        // Project future weeks using absolute variance, capped at available single tickets
        // Generate points for ALL integer weeks from current down to 0 to ensure
        // the projection follows the exact same curve shape as the target comp
        for (let week = Math.floor(actualWeek); week >= 0; week--) {
            const weekIndex = numWeeks - 1 - week;
            if (weekIndex >= 0 && weekIndex < numWeeks) {
                const targetCompAtWeek = targetComp.weeksArray[weekIndex];
                const projectedSales = targetCompAtWeek + variance;

                // Cap between 0 and available single tickets capacity, round to whole tickets
                const cappedProjection = Math.round(Math.min(
                    Math.max(0, projectedSales),
                    availableSingleCapacity
                ));

                projectionData.push({
                    week: week,
                    projectedSales: cappedProjection
                });

                console.log(`   Week ${week}: target=${targetCompAtWeek}, projected=${projectedSales}, capped=${cappedProjection}`);
            }
        }

        // Draw projection line
        const line = d3.line()
            .x(d => xScale(d.week))
            .y(d => yScale(d.projectedSales))
            .curve(d3.curveMonotoneX);

        chartGroup.append("path")
            .datum(projectionData)
            .attr("class", "projection-line")
            .attr("d", line)
            .attr("fill", "none")
            .attr("stroke", "#2ecc71")  // Green
            .attr("stroke-width", 2.5)
            .attr("stroke-dasharray", "8,4")  // Dashed
            .attr("stroke-linecap", "round")
            .attr("stroke-linejoin", "round")
            .attr("opacity", 0.8)
            .style("filter", "drop-shadow(0 1px 2px #2ecc7140)");

        // Add data points for projection line
        chartGroup.selectAll(".projection-point")
            .data(projectionData)
            .enter()
            .append("circle")
            .attr("class", "projection-point")
            .attr("cx", d => xScale(d.week))
            .attr("cy", d => yScale(d.projectedSales))
            .attr("r", 4)  // Larger points
            .attr("fill", "#2ecc71")
            .attr("stroke", "white")
            .attr("stroke-width", 1.5)
            .attr("opacity", 0.7)
            .style("cursor", "pointer")
            .on("mouseover", function(event, d) {
                console.log('🎯 Projection point mouseover:', d.week, 'weeks before');

                d3.select(this)
                    .transition()
                    .duration(200)
                    .attr("r", 6)  // Larger hover
                    .attr("opacity", 1);

                const tooltip = d3.select(".sales-curve-tooltip");
                if (tooltip.empty()) return;

                const weekLabel = d.week === 0 ? 'Performance Day' : `${d.week} week${d.week > 1 ? 's' : ''} before`;

                // Check if this is the current sales point (first point in projection)
                // Use actualWeek which may be decimal (from historical data)
                const isCurrentPoint = Math.abs(d.week - actualWeek) < 0.01;
                console.log('   isCurrentPoint?', isCurrentPoint, '(d.week:', d.week, 'actualWeek:', actualWeek, ')');

                if (isCurrentPoint) {
                    // Show actual sales data for current point (from historical snapshot or current)
                    const singleTickets = actualSales;
                    const subscriptionTickets = performance.subscriptionTicketsSold || 0;
                    const totalSeats = singleTickets + subscriptionTickets;

                    // Ensure we handle both string and number types properly
                    const capacityValue = typeof performance.capacity === 'string'
                        ? parseFloat(performance.capacity)
                        : (performance.capacity || 0);
                    const capacity = capacityValue > 0 ? capacityValue : 0;

                    const revenueValue = typeof performance.totalRevenue === 'string'
                        ? parseFloat(performance.totalRevenue)
                        : (performance.totalRevenue || 0);
                    const revenue = revenueValue > 0 ? revenueValue : 0;

<<<<<<< HEAD
                    const occupancyPercent = capacity > 0 ? ((totalTickets / capacity) * 100).toFixed(1) : '0.0';

                    // Use single ticket ATP from BigQuery (should always be present)
                    const atp = performance.single_atp || 0;

                    // Log warning if ATP is missing (this should never happen)
                    if (atp === 0 && totalTickets > 0) {
                        console.error('⚠️ Missing single_atp for performance:', performance.performanceCode);
                    }

                    // Debug logging
                    console.log('🔍 Tooltip debug:', {
                        totalTickets,
                        capacityRaw: performance.capacity,
                        capacityType: typeof performance.capacity,
                        capacityParsed: capacity,
                        revenueRaw: performance.totalRevenue,
                        revenueType: typeof performance.totalRevenue,
                        revenueParsed: revenue,
                        occupancyPercent,
                        atp,
                        performanceObject: performance
                    });
=======
                    // Occupancy = (single + subscription) / total capacity
                    const occupancyPercent = capacity > 0 ? ((totalSeats / capacity) * 100).toFixed(1) : '0.0';
>>>>>>> bb243bfe

                    tooltip.html(`
                        <strong style="color: #3498db;">🎫 Current Sales</strong><br/>
                        ${weekLabel}<br/>
                        Single Tickets: ${singleTickets.toLocaleString()}<br/>
                        Occupancy: ${occupancyPercent}%<br/>
                        Single Ticket ATP: $${atp.toFixed(2)}<br/>
                        Revenue: $${revenue.toLocaleString()}<br/>
                        <em style="font-size: 10px;">Tracking ${variance >= 0 ? 'ahead' : 'behind'} target by ${Math.abs(variance).toLocaleString()} tickets</em>
                    `);
                } else {
                    // Show projected data for future points with occupancy and estimated revenue
                    const projectedSingleTickets = Math.round(d.projectedSales);
                    const subscriptionTickets = performance.subscriptionTicketsSold || 0;
                    const projectedTotalSeats = projectedSingleTickets + subscriptionTickets;
                    const capacity = parseFloat(performance.capacity) || 0;

                    // Occupancy = (projected single + subscription) / total capacity
                    const projectedOccupancy = capacity > 0 ? ((projectedTotalSeats / capacity) * 100).toFixed(1) : '0.0';

                    // Estimate revenue based on current average ticket price
                    const currentRevenue = parseFloat(performance.totalRevenue) || 0;
                    const avgTicketPrice = actualSales > 0 ? currentRevenue / actualSales : 0;
                    const projectedRevenue = Math.round(projectedSingleTickets * avgTicketPrice);

                    tooltip.html(`
                        <strong style="color: #2ecc71;">📈 Projected Sales</strong><br/>
                        ${weekLabel}<br/>
                        Projected Singles: ${projectedSingleTickets.toLocaleString()}<br/>
                        Occupancy: ${projectedOccupancy}%<br/>
                        Est. Revenue: $${projectedRevenue.toLocaleString()}<br/>
                        <em style="font-size: 10px;">Based on maintaining current ${variance >= 0 ? '+' : ''}${variance.toLocaleString()} ticket variance</em>
                    `);
                }
                tooltip.style("visibility", "visible");
            })
            .on("mousemove", function(event) {
                const tooltip = d3.select(".sales-curve-tooltip");
                tooltip
                    .style("top", (event.pageY - 10) + "px")
                    .style("left", (event.pageX + 10) + "px");
            })
            .on("mouseout", function() {
                d3.select(this)
                    .transition()
                    .duration(200)
                    .attr("r", 4)  // Match default size
                    .attr("opacity", 0.7);

                const tooltip = d3.select(".sales-curve-tooltip");
                tooltip.style("visibility", "hidden");
            });

        // Update legend to include projection
        this.addProjectionToLegend(chartGroup, comparisons.length);
    }

    addProjectionToLegend(chartGroup, numComparisons) {
        const legend = chartGroup.select(".chart-legend");
        if (legend.empty()) return;

        // Add projection after all other items
        // 3 default items + comparisons + 1 for projection
        const startIndex = 3 + numComparisons;

        const legendRow = legend.append("g")
            .attr("transform", `translate(0, ${startIndex * 20})`);

        legendRow.append("line")
            .attr("x1", 0)
            .attr("x2", 20)
            .attr("y1", 10)
            .attr("y2", 10)
            .attr("stroke", "#2ecc71")
            .attr("stroke-width", 2.5)
            .attr("stroke-dasharray", "8,4");

        legendRow.append("text")
            .attr("x", 25)
            .attr("y", 14)
            .style("font-size", "11px")
            .style("font-weight", "500")
            .text("Projected Sales");
    }

    getStrokeDashArray(style) {
        const styles = {
            'solid': 'none',
            'dashed': '8,4',
            'dotted': '2,3'
        };
        return styles[style] || 'none';
    }

    updateLegendWithComparisons(chartGroup, comparisons) {
        // Find existing legend and add comparison items
        const legend = chartGroup.select(".chart-legend");

        if (legend.empty()) {
            console.warn('⚠️ Legend not found for comparisons');
            return;
        }

        console.log('📊 Adding', comparisons.length, 'comparisons to legend');

        // Count existing legend items (3 default items: Actual Ticket Sales, Available Single Tickets, Total Capacity)
        const startIndex = 3;

        comparisons.forEach((comp, i) => {
            const isTarget = comp.is_target === true;
            const legendRow = legend.append("g")
                .attr("transform", `translate(0, ${(startIndex + i) * 20})`);

            // Add star marker for target comp
            if (isTarget) {
                legendRow.append("text")
                    .attr("x", 0)
                    .attr("y", 14)
                    .style("font-size", "16px")
                    .style("fill", "gold")
                    .style("font-weight", "bold")
                    .text("★");
            }

            // Shift line and text right if target to make room for star
            const xOffset = isTarget ? 18 : 0;

            legendRow.append("line")
                .attr("x1", xOffset)
                .attr("x2", 20 + xOffset)
                .attr("y1", 10)
                .attr("y2", 10)
                .attr("stroke", comp.line_color)
                .attr("stroke-width", isTarget ? 3 : 2.5)  // Thinner target line in legend
                .attr("stroke-dasharray", isTarget ? 'none' : this.getStrokeDashArray(comp.line_style));

            legendRow.append("text")
                .attr("x", 25 + xOffset)
                .attr("y", 14)
                .style("font-size", "11px")
                .style("font-weight", isTarget ? "700" : "500")
                .text(isTarget ? `Target Comp: ${comp.comparison_name}` : comp.comparison_name);
        });
    }
}

// Export to global window object
if (typeof window !== 'undefined') {
    window.SalesCurveChart = SalesCurveChart;
}

// Export for module use if needed
if (typeof module !== 'undefined' && module.exports) {
    module.exports = SalesCurveChart;
}<|MERGE_RESOLUTION|>--- conflicted
+++ resolved
@@ -1098,34 +1098,8 @@
                         : (performance.totalRevenue || 0);
                     const revenue = revenueValue > 0 ? revenueValue : 0;
 
-<<<<<<< HEAD
-                    const occupancyPercent = capacity > 0 ? ((totalTickets / capacity) * 100).toFixed(1) : '0.0';
-
-                    // Use single ticket ATP from BigQuery (should always be present)
-                    const atp = performance.single_atp || 0;
-
-                    // Log warning if ATP is missing (this should never happen)
-                    if (atp === 0 && totalTickets > 0) {
-                        console.error('⚠️ Missing single_atp for performance:', performance.performanceCode);
-                    }
-
-                    // Debug logging
-                    console.log('🔍 Tooltip debug:', {
-                        totalTickets,
-                        capacityRaw: performance.capacity,
-                        capacityType: typeof performance.capacity,
-                        capacityParsed: capacity,
-                        revenueRaw: performance.totalRevenue,
-                        revenueType: typeof performance.totalRevenue,
-                        revenueParsed: revenue,
-                        occupancyPercent,
-                        atp,
-                        performanceObject: performance
-                    });
-=======
                     // Occupancy = (single + subscription) / total capacity
                     const occupancyPercent = capacity > 0 ? ((totalSeats / capacity) * 100).toFixed(1) : '0.0';
->>>>>>> bb243bfe
 
                     tooltip.html(`
                         <strong style="color: #3498db;">🎫 Current Sales</strong><br/>
